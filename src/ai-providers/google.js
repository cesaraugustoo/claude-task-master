/**
 * google.js
 * AI provider implementation for Google AI models (e.g., Gemini) using Vercel AI SDK.
 */

// import { GoogleGenerativeAI } from '@ai-sdk/google'; // Incorrect import
import { createGoogleGenerativeAI } from '@ai-sdk/google'; // Correct import for customization
import { generateText, streamText, generateObject } from 'ai'; // Import from main 'ai' package
import { log } from '../../scripts/modules/utils.js'; // Import logging utility

// Consider making model configurable via config-manager.js later
const DEFAULT_MODEL = 'gemini-2.5-pro-exp-03-25'; // Or a suitable default
const DEFAULT_TEMPERATURE = 0.2; // Or a suitable default

function getClient(apiKey, baseUrl) {
	if (!apiKey) {
		throw new Error('Google API key is required.');
	}
	return createGoogleGenerativeAI({
		apiKey: apiKey,
		...(baseUrl && { baseURL: baseUrl })
	});
}

/**
 * Generates text using a Google AI model.
 *
 * @param {object} params - Parameters for the generation.
 * @param {string} params.apiKey - Google API Key.
 * @param {string} params.modelId - Specific model ID to use (overrides default).
 * @param {number} params.temperature - Generation temperature.
 * @param {Array<object>} params.messages - The conversation history (system/user prompts).
 * @param {number} [params.maxTokens] - Optional max tokens.
 * @returns {Promise<string>} The generated text content.
 * @throws {Error} If API key is missing or API call fails.
 */
async function generateGoogleText({
	apiKey,
	modelId = DEFAULT_MODEL,
	temperature = DEFAULT_TEMPERATURE,
	messages,
	maxTokens,
	baseUrl
}) {
	if (!apiKey) {
		throw new Error('Google API key is required.');
	}
	log('info', `Generating text with Google model: ${modelId}`);

	try {
		const googleProvider = getClient(apiKey, baseUrl);
		const model = googleProvider(modelId);
		const result = await generateText({
			model,
			messages,
			temperature,
			maxOutputTokens: maxTokens
		});
<<<<<<< HEAD

		// Assuming result structure provides text directly or within a property
		// return result.text; // Adjust based on actual SDK response
		// Return both text and usage
		return {
			text: result.text,
			usage: {
				inputTokens: result.usage.promptTokens,
				outputTokens: result.usage.completionTokens
			}
		};
=======
		return result.text;
>>>>>>> da317f26
	} catch (error) {
		log(
			'error',
			`Error generating text with Google (${modelId}): ${error.message}`
		);
		throw error;
	}
}

/**
 * Streams text using a Google AI model.
 *
 * @param {object} params - Parameters for the streaming.
 * @param {string} params.apiKey - Google API Key.
 * @param {string} params.modelId - Specific model ID to use (overrides default).
 * @param {number} params.temperature - Generation temperature.
 * @param {Array<object>} params.messages - The conversation history.
 * @param {number} [params.maxTokens] - Optional max tokens.
 * @returns {Promise<ReadableStream>} A readable stream of text deltas.
 * @throws {Error} If API key is missing or API call fails.
 */
async function streamGoogleText({
	apiKey,
	modelId = DEFAULT_MODEL,
	temperature = DEFAULT_TEMPERATURE,
	messages,
	maxTokens,
	baseUrl
}) {
	if (!apiKey) {
		throw new Error('Google API key is required.');
	}
	log('info', `Streaming text with Google model: ${modelId}`);

	try {
		const googleProvider = getClient(apiKey, baseUrl);
		const model = googleProvider(modelId);
		const stream = await streamText({
			model,
			messages,
			temperature,
			maxOutputTokens: maxTokens
		});
		return stream;
	} catch (error) {
		log(
			'error',
			`Error streaming text with Google (${modelId}): ${error.message}`
		);
		throw error;
	}
}

/**
 * Generates a structured object using a Google AI model.
 *
 * @param {object} params - Parameters for the object generation.
 * @param {string} params.apiKey - Google API Key.
 * @param {string} params.modelId - Specific model ID to use (overrides default).
 * @param {number} params.temperature - Generation temperature.
 * @param {Array<object>} params.messages - The conversation history.
 * @param {import('zod').ZodSchema} params.schema - Zod schema for the expected object.
 * @param {string} params.objectName - Name for the object generation context.
 * @param {number} [params.maxTokens] - Optional max tokens.
 * @returns {Promise<object>} The generated object matching the schema.
 * @throws {Error} If API key is missing or API call fails.
 */
async function generateGoogleObject({
	apiKey,
	modelId = DEFAULT_MODEL,
	temperature = DEFAULT_TEMPERATURE,
	messages,
	schema,
	objectName, // Note: Vercel SDK might use this differently or not at all
	maxTokens,
	baseUrl
}) {
	if (!apiKey) {
		throw new Error('Google API key is required.');
	}
	log('info', `Generating object with Google model: ${modelId}`);

	try {
<<<<<<< HEAD
		// const google = new GoogleGenerativeAI({ apiKey }); // Incorrect instantiation
		const googleProvider = createGoogleGenerativeAI({ apiKey }); // Correct instantiation
		// const model = google.getGenerativeModel({ model: modelId }); // Incorrect model retrieval
		const model = googleProvider(modelId); // Correct model retrieval

		const result = await generateObject({
			model, // Pass the model instance
=======
		const googleProvider = getClient(apiKey, baseUrl);
		const model = googleProvider(modelId);
		const { object } = await generateObject({
			model,
>>>>>>> da317f26
			schema,
			messages,
			temperature,
			maxOutputTokens: maxTokens
		});
<<<<<<< HEAD

		// return object; // Return the parsed object
		// Return both object and usage
		return {
			object: result.object,
			usage: {
				inputTokens: result.usage.promptTokens,
				outputTokens: result.usage.completionTokens
			}
		};
=======
		return object;
>>>>>>> da317f26
	} catch (error) {
		log(
			'error',
			`Error generating object with Google (${modelId}): ${error.message}`
		);
		throw error;
	}
}

export { generateGoogleText, streamGoogleText, generateGoogleObject };<|MERGE_RESOLUTION|>--- conflicted
+++ resolved
@@ -56,7 +56,6 @@
 			temperature,
 			maxOutputTokens: maxTokens
 		});
-<<<<<<< HEAD
 
 		// Assuming result structure provides text directly or within a property
 		// return result.text; // Adjust based on actual SDK response
@@ -68,9 +67,6 @@
 				outputTokens: result.usage.completionTokens
 			}
 		};
-=======
-		return result.text;
->>>>>>> da317f26
 	} catch (error) {
 		log(
 			'error',
@@ -154,26 +150,15 @@
 	log('info', `Generating object with Google model: ${modelId}`);
 
 	try {
-<<<<<<< HEAD
-		// const google = new GoogleGenerativeAI({ apiKey }); // Incorrect instantiation
-		const googleProvider = createGoogleGenerativeAI({ apiKey }); // Correct instantiation
-		// const model = google.getGenerativeModel({ model: modelId }); // Incorrect model retrieval
-		const model = googleProvider(modelId); // Correct model retrieval
-
-		const result = await generateObject({
-			model, // Pass the model instance
-=======
 		const googleProvider = getClient(apiKey, baseUrl);
 		const model = googleProvider(modelId);
-		const { object } = await generateObject({
+		const result = await generateObject({
 			model,
->>>>>>> da317f26
 			schema,
 			messages,
 			temperature,
 			maxOutputTokens: maxTokens
 		});
-<<<<<<< HEAD
 
 		// return object; // Return the parsed object
 		// Return both object and usage
@@ -184,9 +169,6 @@
 				outputTokens: result.usage.completionTokens
 			}
 		};
-=======
-		return object;
->>>>>>> da317f26
 	} catch (error) {
 		log(
 			'error',
